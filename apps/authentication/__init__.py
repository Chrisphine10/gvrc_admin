--- conflicted
+++ resolved
@@ -1,7 +1,4 @@
-<<<<<<< HEAD
-=======
 # -*- encoding: utf-8 -*-
 """
 Authentication app for GVRC Admin
-"""
->>>>>>> 6c5fbc7b
+"""