--- conflicted
+++ resolved
@@ -8,19 +8,11 @@
 
 urlpatterns = [
 
-<<<<<<< HEAD
-    # The home page (public)
-    path('', views.index, name='home'),
-    
-    # Protected dashboard
-    path('dashboard/', views.dashboard, name='dashboard'),
-=======
     # The landing page for unauthenticated users
     path('', views.landing_page, name='landing'),
     
     # The home page (dashboard) for authenticated users
     path('dashboard/', views.index, name='home'),
->>>>>>> 6c5fbc7b
 
     # Main resource pages
     # NOTE: facilities/ URLs are handled by apps.facilities.urls
