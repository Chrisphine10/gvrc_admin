# -*- encoding: utf-8 -*-
"""
Views for home app
"""

from django.shortcuts import render, redirect, get_object_or_404
from django.contrib.auth.decorators import login_required
from django.db.models import Count, Q
from django.core.paginator import Paginator
from django.http import HttpResponse, HttpResponseRedirect
from django.template import loader
from django.urls import reverse
from django.contrib import messages
<<<<<<< HEAD
from django.views.decorators.csrf import csrf_exempt
from django.utils.decorators import method_decorator
from django.views import View
from django.contrib.auth.decorators import login_required
import json
=======
from apps.documents.models import Document
from apps.facilities.models import Facility
from apps.authentication.models import User
from apps.authentication.views import custom_login_required
from apps.geography.models import County
>>>>>>> 6c5fbc7b
import logging
from django.utils import timezone
from datetime import timedelta
from apps.chat.models import Conversation, Message
from apps.music.models import Music, MusicPlay
from apps.facilities.models import FacilityService, FacilityContact, FacilityInfrastructure
from apps.lookups.models import ServiceCategory, ContactType, InfrastructureType

logger = logging.getLogger(__name__)


def landing_page(request):
    """Landing page for unauthenticated users"""
    if request.user.is_authenticated:
        return redirect('home')
    
    # Get some public statistics to showcase the system
    total_facilities = Facility.objects.filter(is_active=True).count()
    total_counties = County.objects.count()
    
    # Get operational facilities count
    operational_facilities = Facility.objects.filter(
        is_active=True,
        operational_status__status_name='Operational'
    ).count()
    
    context = {
        'total_facilities': total_facilities,
        'total_counties': total_counties,
        'operational_facilities': operational_facilities,
        'segment': 'landing',
    }
    
    return render(request, 'home/landing.html', context)


<<<<<<< HEAD
@login_required
def community_facilities(request):
    """Community Facilities List Page"""
    try:
        from apps.facilities.models import Facility
        
        # Get search parameters
        search = request.GET.get('search', '')
        facility_type = request.GET.get('facility_type', '')
        county = request.GET.get('county', '')
        ownership = request.GET.get('ownership', '')
        
        # Base queryset
        facilities = Facility.objects.filter(is_active=True)
        
        # Apply filters
        if search:
            facilities = facilities.filter(
                Q(name__icontains=search) |
                Q(registration_number__icontains=search) |
                Q(contact_person__icontains=search) |
                Q(county__icontains=search)
            )
        
        if facility_type:
            facilities = facilities.filter(facility_type=facility_type)
        
        if county:
            facilities = facilities.filter(county__icontains=county)
        
        if ownership:
            facilities = facilities.filter(ownership=ownership)
        
        # Pagination
        paginator = Paginator(facilities.order_by('name'), 20)
        page_number = request.GET.get('page')
        page_obj = paginator.get_page(page_number)
        
        # Get filter options
        facility_types = Facility.FACILITY_TYPES
        ownership_types = Facility.OWNERSHIP_TYPES
        counties = Facility.objects.values_list('county', flat=True).distinct().order_by('county')
        
        context = {
            'segment': 'facilities',
            'page_title': 'Community Facilities',
            'page_obj': page_obj,
            'facility_types': facility_types,
            'ownership_types': ownership_types,
            'counties': counties,
            'search': search,
            'selected_facility_type': facility_type,
            'selected_county': county,
            'selected_ownership': ownership,
            'total_count': facilities.count(),
        }
        
        html_template = loader.get_template('home/facilities.html')
        return HttpResponse(html_template.render(context, request))
        
    except ImportError:
        context = {
            'segment': 'facilities',
            'page_title': 'Community Facilities',
            'error': 'Facilities module not available'
        }
        html_template = loader.get_template('home/page-404.html')
        return HttpResponse(html_template.render(context, request))


@login_required
def add_facility(request):
    """Add Community Facility Page"""
    try:
        from apps.facilities.models import Facility
        
        if request.method == 'POST':
            try:
                # Extract form data
                name = request.POST.get('name', '').strip()
                facility_type = request.POST.get('facility_type', '')
                ownership = request.POST.get('ownership', '')
                county = request.POST.get('county', '').strip()
                ward = request.POST.get('ward', '').strip()
                location = request.POST.get('location', '').strip()
                contact_person = request.POST.get('contact_person', '').strip()
                phone = request.POST.get('phone', '').strip()
                email = request.POST.get('email', '').strip()
                registration_number = request.POST.get('registration_number', '').strip()
                target_population = request.POST.get('target_population', '').strip()
                services_offered = request.POST.get('services_offered', '').strip()
                operating_hours = request.POST.get('operating_hours', '').strip()
                emergency_contact = request.POST.get('emergency_contact', '').strip()
                
                # Validation
                errors = []
                if not name:
                    errors.append("Facility name is required")
                if not facility_type:
                    errors.append("Facility type is required")
                if not ownership:
                    errors.append("Ownership type is required")
                if not county:
                    errors.append("County is required")
                if not registration_number:
                    errors.append("Registration number is required")
                
                # Check if registration number already exists
                if Facility.objects.filter(registration_number=registration_number).exists():
                    errors.append("Registration number already exists")
                
                if errors:
                    context = {
                        'segment': 'facilities',
                        'page_title': 'Add Community Facility',
                        'facility_types': Facility.FACILITY_TYPES,
                        'ownership_types': Facility.OWNERSHIP_TYPES,
                        'form_data': request.POST,
                        'errors': errors,
                        'toast_type': 'error',
                        'toast_message': 'Please correct the errors below.'
                    }
                    html_template = loader.get_template('home/add_facility.html')
                    return HttpResponse(html_template.render(context, request))
                
                # Create facility
                facility = Facility.objects.create(
                    name=name,
                    facility_type=facility_type,
                    ownership=ownership,
                    county=county,
                    ward=ward,
                    location=location,
                    contact_person=contact_person,
                    phone=phone,
                    email=email,
                    registration_number=registration_number,
                    target_population=target_population,
                    services_offered=services_offered,
                    operating_hours=operating_hours,
                    emergency_contact=emergency_contact,
                    is_active=True
                )
                
                logger.info(f"Facility created successfully: {facility.name} (ID: {facility.id})")
                
                context = {
                    'segment': 'facilities',
                    'page_title': 'Add Community Facility',
                    'facility_types': Facility.FACILITY_TYPES,
                    'ownership_types': Facility.OWNERSHIP_TYPES,
                    'toast_type': 'success',
                    'toast_message': f'Facility "{facility.name}" created successfully!'
                }
                html_template = loader.get_template('home/add_facility.html')
                return HttpResponse(html_template.render(context, request))
                
            except Exception as e:
                logger.error(f"Error creating facility: {str(e)}")
                context = {
                    'segment': 'facilities',
                    'page_title': 'Add Community Facility',
                    'facility_types': Facility.FACILITY_TYPES,
                    'ownership_types': Facility.OWNERSHIP_TYPES,
                    'form_data': request.POST,
                    'toast_type': 'error',
                    'toast_message': 'An error occurred while creating the facility. Please try again.'
                }
                html_template = loader.get_template('home/add_facility.html')
                return HttpResponse(html_template.render(context, request))
        
        # GET request - show form
        context = {
            'segment': 'facilities',
            'page_title': 'Add Community Facility',
            'facility_types': Facility.FACILITY_TYPES,
            'ownership_types': Facility.OWNERSHIP_TYPES,
        }
        
        html_template = loader.get_template('home/add_facility.html')
        return HttpResponse(html_template.render(context, request))
        
    except ImportError:
        context = {
            'segment': 'facilities',
            'page_title': 'Add Community Facility',
            'error': 'Facilities module not available'
        }
        html_template = loader.get_template('home/page-404.html')
        return HttpResponse(html_template.render(context, request))
=======
@custom_login_required
def index(request):
    """Dashboard view with comprehensive system overview - only for authenticated users"""
    
    # Get basic counts
    total_facilities = Facility.objects.filter(is_active=True).count()
    total_users = User.objects.filter(is_active=True).count()
    total_counties = County.objects.count()
    
    # Get facility statistics
    operational_facilities = Facility.objects.filter(
        is_active=True,
        operational_status__status_name='Operational'
    ).count()
    
    non_operational_facilities = Facility.objects.filter(
        is_active=True
    ).exclude(
        operational_status__status_name='Operational'
    ).count()
    
    facilities_with_coordinates = Facility.objects.filter(
        is_active=True,
        facilitycoordinate__isnull=False
    ).distinct().count()
    
    facilities_with_services = Facility.objects.filter(
        is_active=True,
        facilityservice__isnull=False
    ).distinct().count()
    
    # Get document statistics
    total_documents = Document.objects.filter(is_active=True).count()
    recent_documents = Document.objects.filter(
        is_active=True
    ).select_related('document_type', 'gbv_category').order_by('-uploaded_at')[:5]
    
    # Get chat statistics
    total_conversations = Conversation.objects.count()
    active_conversations = Conversation.objects.filter(status__in=['new', 'active']).count()
    urgent_conversations = Conversation.objects.filter(priority='urgent').count()
    total_messages = Message.objects.count()
    
    # Get recent chat activity
    recent_conversations = Conversation.objects.select_related(
        'mobile_session', 'assigned_admin'
    ).order_by('-last_message_at', '-created_at')[:5]
    
    # Get music statistics
    total_music_tracks = Music.objects.filter(is_active=True).count()
    total_music_plays = MusicPlay.objects.count()
    recent_music_plays = MusicPlay.objects.select_related(
        'music', 'user'
    ).order_by('-played_at')[:5]
    
    # Get service statistics
    total_services = FacilityService.objects.filter(is_active=True).count()
    services_by_category = FacilityService.objects.filter(
        is_active=True
    ).values('service_category__category_name').annotate(
        count=Count('service_id')
    ).order_by('-count')[:5]
    
    # Get human resources statistics
    total_contacts = FacilityContact.objects.filter(is_active=True).count()
    contacts_by_type = FacilityContact.objects.filter(
        is_active=True
    ).values('contact_type__type_name').annotate(
        count=Count('contact_id')
    ).order_by('-count')[:5]
    
    # Get infrastructure statistics
    total_infrastructure = FacilityInfrastructure.objects.count()
    infrastructure_by_type = FacilityInfrastructure.objects.values(
        'infrastructure_type__type_name'
    ).annotate(
        count=Count('infrastructure_id'),
        available=Count('infrastructure_id', filter=Q(is_available=True)),
        good_condition=Count('infrastructure_id', filter=Q(condition_status__status_name__in=['Good', 'Excellent']))
    ).order_by('-count')[:5]
    
    # Get recent facilities
    recent_facilities = Facility.objects.filter(
        is_active=True
    ).select_related(
        'ward__constituency__county'
    ).order_by('-created_at')[:5]
    
    # Get system activity in last 30 days
    thirty_days_ago = timezone.now() - timedelta(days=30)
    recent_activity = {
        'facilities_created': Facility.objects.filter(created_at__gte=thirty_days_ago).count(),
        'documents_uploaded': Document.objects.filter(uploaded_at__gte=thirty_days_ago).count(),
        'conversations_started': Conversation.objects.filter(created_at__gte=thirty_days_ago).count(),
        'music_plays': MusicPlay.objects.filter(played_at__gte=thirty_days_ago).count(),
    }
    
    # Get top performing items
    top_services = FacilityService.objects.filter(
        is_active=True
    ).values('service_category__category_name').annotate(
        facility_count=Count('facility_id', distinct=True)
    ).order_by('-facility_count')[:5]
    
    top_music = Music.objects.filter(
        is_active=True
    ).annotate(
        play_count=Count('musicplay__play_id')
    ).order_by('-play_count')[:5]
    
    context = {
        'total_facilities': total_facilities,
        'total_users': total_users,
        'total_counties': total_counties,
        'operational_facilities': operational_facilities,
        'non_operational_facilities': non_operational_facilities,
        'facilities_with_coordinates': facilities_with_coordinates,
        'facilities_with_services': facilities_with_services,
        'recent_facilities': recent_facilities,
        
        # Document data
        'total_documents': total_documents,
        'recent_documents': recent_documents,
        
        # Chat data
        'total_conversations': total_conversations,
        'active_conversations': active_conversations,
        'urgent_conversations': urgent_conversations,
        'total_messages': total_messages,
        'recent_conversations': recent_conversations,
        
        # Music data
        'total_music_tracks': total_music_tracks,
        'total_music_plays': total_music_plays,
        'recent_music_plays': recent_music_plays,
        
        # Service data
        'total_services': total_services,
        'services_by_category': services_by_category,
        'top_services': top_services,
        
        # Human resources data
        'total_contacts': total_contacts,
        'contacts_by_type': contacts_by_type,
        
        # Infrastructure data
        'total_infrastructure': total_infrastructure,
        'infrastructure_by_type': infrastructure_by_type,
        
        # Activity data
        'recent_activity': recent_activity,
        'top_music': top_music,
        
        'segment': 'index',
    }
    
    return render(request, 'home/index.html', context)


def community_facilities(request):
    """Community Facilities List Page - redirects to facilities app"""
    return redirect('facilities:facility_list')
>>>>>>> 6c5fbc7b


@login_required
def services_programs(request):
    """Services & Programs List Page"""
    from apps.facilities.models import FacilityService, Facility
    from apps.lookups.models import ServiceCategory
    
    # Get search parameters
    search = request.GET.get('search', '')
    category_id = request.GET.get('category', '')
    facility_id = request.GET.get('facility', '')
    
    # Base queryset with optimized relationships
    services = FacilityService.objects.filter(is_active=True).select_related(
        'facility', 
        'facility__ward__constituency__county',
        'facility__operational_status',
        'service_category'
    ).prefetch_related(
        'facility__facilitygbvcategory_set__gbv_category',
        'facility__facilitycontact_set__contact_type'
    )
    
    # Apply filters
    if search:
        services = services.filter(
            Q(service_description__icontains=search) |
            Q(service_category__category_name__icontains=search) |
            Q(facility__facility_name__icontains=search) |
            Q(facility__ward__ward_name__icontains=search) |
            Q(facility__ward__constituency__county__county_name__icontains=search)
        )
    
    if category_id:
        services = services.filter(service_category_id=category_id)
    
    if facility_id:
        services = services.filter(facility_id=facility_id)
    
    # Get statistics
    total_services = services.count()
    total_facilities_with_services = services.values('facility_id').distinct().count()
    total_categories = services.values('service_category_id').distinct().count()
    
    # Group services by category for summary
    services_by_category = {}
    for service in services:
        if service.service_category:
            category_name = service.service_category.category_name
            if category_name not in services_by_category:
                services_by_category[category_name] = {
                    'services': [],
                    'facilities': set(),
                    'service_category_id': service.service_category.service_category_id
                }
            services_by_category[category_name]['services'].append(service)
            services_by_category[category_name]['facilities'].add(service.facility.facility_id)
    
    # Convert sets to counts for template usage
    for category_data in services_by_category.values():
        category_data['facility_count'] = len(category_data['facilities'])
        category_data['service_count'] = len(category_data['services'])
    
    # Pagination
    paginator = Paginator(services.order_by('service_category__category_name', 'facility__facility_name'), 20)
    page_number = request.GET.get('page')
    page_obj = paginator.get_page(page_number)
    
    # Get filter options
    service_categories = ServiceCategory.objects.all().order_by('category_name')
    facilities_with_services = Facility.objects.filter(
        is_active=True,
        facilityservice__is_active=True
    ).distinct().order_by('facility_name')
    
    context = {
        'segment': 'services',
        'page_title': 'Services & Programs',
        'page_obj': page_obj,
        'services': services,
        'services_by_category': services_by_category,
        'service_categories': service_categories,
        'facilities_with_services': facilities_with_services,
        'search': search,
        'selected_category': category_id,
        'selected_facility': facility_id,
        'total_services': total_services,
        'total_facilities_with_services': total_facilities_with_services,
        'total_categories': total_categories,
    }
    
    return render(request, 'home/services.html', context)


@login_required
def add_service(request):
    """Add Service & Program Page - redirects to facilities app for service management"""
    messages.info(request, "Service management is handled through the facility creation/editing process.")
    return redirect('facilities:facility_list')


@login_required
def human_resources(request):
    """Human Resources List Page - Based on Facility Contacts"""
    from apps.facilities.models import FacilityContact, Facility
    from apps.lookups.models import ContactType
    
    # Get search parameters
    search = request.GET.get('search', '')
    contact_type_id = request.GET.get('contact_type', '')
    facility_id = request.GET.get('facility', '')
    
    # Define HR-related contact types (these should be in your database)
    hr_contact_types = ContactType.objects.filter(
        type_name__in=[
            'Primary Contact', 'Manager', 'Director', 'Supervisor', 
            'Staff', 'Emergency Contact', 'Administrative Contact'
        ]
    )
    
    # Base queryset for HR contacts with optimized relationships
    hr_contacts = FacilityContact.objects.filter(
        is_active=True,
        contact_type__in=hr_contact_types
    ).select_related(
        'facility', 
        'facility__ward__constituency__county',
        'facility__operational_status',
        'contact_type'
    ).prefetch_related(
        'facility__facilitygbvcategory_set__gbv_category',
        'facility__facilityservice_set__service_category'
    )
    
    # Apply filters
    if search:
        hr_contacts = hr_contacts.filter(
            Q(contact_value__icontains=search) |
            Q(facility__facility_name__icontains=search) |
            Q(contact_type__type_name__icontains=search) |
            Q(facility__ward__ward_name__icontains=search) |
            Q(facility__ward__constituency__county__county_name__icontains=search)
        )
    
    if contact_type_id:
        hr_contacts = hr_contacts.filter(contact_type_id=contact_type_id)
    
    if facility_id:
        hr_contacts = hr_contacts.filter(facility_id=facility_id)
    
    # Get statistics
    total_hr_contacts = hr_contacts.count()
    total_facilities_with_hr = hr_contacts.values('facility_id').distinct().count()
    total_contact_types = hr_contacts.values('contact_type_id').distinct().count()
    
    # Group HR contacts by type for summary
    hr_by_type = {}
    for contact in hr_contacts:
        if contact.contact_type:
            type_name = contact.contact_type.type_name
            if type_name not in hr_by_type:
                hr_by_type[type_name] = {
                    'contacts': [],
                    'facilities': set(),
                    'contact_type_id': contact.contact_type.contact_type_id
                }
            hr_by_type[type_name]['contacts'].append(contact)
            hr_by_type[type_name]['facilities'].add(contact.facility.facility_id)
    
    # Convert sets to counts for template usage
    for type_data in hr_by_type.values():
        type_data['facility_count'] = len(type_data['facilities'])
        type_data['contact_count'] = len(type_data['contacts'])
    
    # Pagination
    paginator = Paginator(hr_contacts.order_by('contact_type__type_name', 'facility__facility_name'), 20)
    page_number = request.GET.get('page')
    page_obj = paginator.get_page(page_number)
    
    # Get filter options
    facilities_with_hr = Facility.objects.filter(
        is_active=True,
        facilitycontact__is_active=True,
        facilitycontact__contact_type__in=hr_contact_types
    ).distinct().order_by('facility_name')
    
    context = {
        'segment': 'humanresources',
        'page_title': 'Human Resources',
        'page_obj': page_obj,
        'hr_contacts': hr_contacts,
        'hr_by_type': hr_by_type,
        'hr_contact_types': hr_contact_types,
        'facilities_with_hr': facilities_with_hr,
        'search': search,
        'selected_contact_type': contact_type_id,
        'selected_facility': facility_id,
        'total_hr_contacts': total_hr_contacts,
        'total_facilities_with_hr': total_facilities_with_hr,
        'total_contact_types': total_contact_types,
    }
    
    return render(request, 'home/human_resources.html', context)


@login_required
def add_staff(request):
    """Add Staff Page - redirects to facilities app for staff management"""
    messages.info(request, "Staff management is handled through the facility creation/editing process.")
    return redirect('facilities:facility_list')


@login_required
def infrastructure(request):
    """Infrastructure Page - displays list of all infrastructure from facilities"""
    from apps.facilities.models import FacilityInfrastructure
    from apps.lookups.models import InfrastructureType, ConditionStatus
    
    # Get search parameters
    search = request.GET.get('search', '')
    infrastructure_type_id = request.GET.get('infrastructure_type', '')
    condition_id = request.GET.get('condition', '')
    facility_id = request.GET.get('facility', '')
    
    # Base queryset with optimized relationships - FacilityInfrastructure doesn't have is_active
    infrastructure_list = FacilityInfrastructure.objects.select_related(
        'facility', 
        'facility__ward__constituency__county',
        'infrastructure_type',
        'condition_status'
    ).order_by('facility__facility_name', 'infrastructure_type__type_name')
    
    # Apply filters
    if search:
        infrastructure_list = infrastructure_list.filter(
            Q(description__icontains=search) |
            Q(facility__facility_name__icontains=search) |
            Q(infrastructure_type__type_name__icontains=search)
        )
    
    if infrastructure_type_id:
        infrastructure_list = infrastructure_list.filter(infrastructure_type_id=infrastructure_type_id)
    
    if condition_id:
        infrastructure_list = infrastructure_list.filter(condition_status_id=condition_id)
    
    if facility_id:
        infrastructure_list = infrastructure_list.filter(facility_id=facility_id)
    
    # Get statistics
    total_infrastructure = infrastructure_list.count()
    available_infrastructure = infrastructure_list.filter(is_available=True).count()
    unavailable_infrastructure = infrastructure_list.filter(is_available=False).count()
    
    # Group by infrastructure type for summary
    infrastructure_by_type = {}
    for item in infrastructure_list:
        type_name = item.infrastructure_type.type_name
        if type_name not in infrastructure_by_type:
            infrastructure_by_type[type_name] = {
                'items': [],
                'total_capacity': 0,
                'total_utilization': 0,
                'good_condition': 0,
                'needs_attention': 0
            }
        infrastructure_by_type[type_name]['items'].append(item)
        infrastructure_by_type[type_name]['total_capacity'] += item.capacity or 0
        infrastructure_by_type[type_name]['total_utilization'] += item.current_utilization or 0
        
        # Count by condition
        if item.condition_status.status_name in ['Good', 'Excellent']:
            infrastructure_by_type[type_name]['good_condition'] += 1
        else:
            infrastructure_by_type[type_name]['needs_attention'] += 1
    
    # Pagination
    paginator = Paginator(infrastructure_list, 20)
    page_number = request.GET.get('page')
    page_obj = paginator.get_page(page_number)
    
    # Get filter options
    infrastructure_types = InfrastructureType.objects.all().order_by('type_name')
    condition_statuses = ConditionStatus.objects.all().order_by('status_name')
    
    context = {
        'segment': 'infrastructure',
        'page_title': 'Infrastructure Overview',
        'page_obj': page_obj,
        'infrastructure_list': page_obj,
        'infrastructure_by_type': infrastructure_by_type,
        'infrastructure_types': infrastructure_types,
        'condition_statuses': condition_statuses,
        'search': search,
        'selected_infrastructure_type': infrastructure_type_id,
        'selected_condition': condition_id,
        'total_infrastructure': total_infrastructure,
        'available_infrastructure': available_infrastructure,
        'unavailable_infrastructure': unavailable_infrastructure,
    }
    
    return render(request, 'home/infrastructure.html', context)


<<<<<<< HEAD
@login_required
def add_equipment(request):
    """Add Infrastructure Equipment Page"""
    try:
        from apps.facilities.models import Facility_Infrastructure, Facility
        from datetime import datetime
        
        if request.method == 'POST':
            try:
                # Extract form data
                equipment_name = request.POST.get('equipment_name', '').strip()
                facility_id = request.POST.get('facility', '')
                category = request.POST.get('category', '')
                quantity = request.POST.get('quantity', '1')
                condition = request.POST.get('condition', 'good')
                registration_number = request.POST.get('registration_number', '').strip()
                model_year = request.POST.get('model_year', '').strip()
                capacity = request.POST.get('capacity', '').strip()
                fuel_type = request.POST.get('fuel_type', '').strip()
                is_operational = request.POST.get('is_operational') == 'on'
                notes = request.POST.get('notes', '').strip()
                
                # Validation
                errors = []
                if not equipment_name:
                    errors.append("Equipment name is required")
                if not facility_id:
                    errors.append("Facility is required")
                if not category:
                    errors.append("Equipment category is required")
                
                # Validate quantity
                try:
                    quantity = int(quantity)
                    if quantity <= 0:
                        errors.append("Quantity must be greater than 0")
                except ValueError:
                    errors.append("Quantity must be a valid number")
                
                # Validate model year
                if model_year:
                    try:
                        model_year = int(model_year)
                        current_year = datetime.now().year
                        if model_year < 1900 or model_year > current_year + 1:
                            errors.append("Model year must be between 1900 and next year")
                    except ValueError:
                        errors.append("Model year must be a valid number")
                
                if errors:
                    context = {
                        'segment': 'infrastructure',
                        'page_title': 'Add Equipment',
                        'equipment_categories': Facility_Infrastructure.EQUIPMENT_CATEGORIES,
                        'equipment_conditions': Facility_Infrastructure.EQUIPMENT_CONDITIONS,
                        'facilities': Facility.objects.filter(is_active=True).order_by('name'),
                        'form_data': request.POST,
                        'errors': errors,
                        'toast_type': 'error',
                        'toast_message': 'Please correct the errors below.'
                    }
                    html_template = loader.get_template('home/add_equipment.html')
                    return HttpResponse(html_template.render(context, request))
                
                # Get facility
                try:
                    facility = Facility.objects.get(id=facility_id)
                except Facility.DoesNotExist:
                    errors.append("Selected facility does not exist")
                    context = {
                        'segment': 'infrastructure',
                        'page_title': 'Add Equipment',
                        'equipment_categories': Facility_Infrastructure.EQUIPMENT_CATEGORIES,
                        'equipment_conditions': Facility_Infrastructure.EQUIPMENT_CONDITIONS,
                        'facilities': Facility.objects.filter(is_active=True).order_by('name'),
                        'form_data': request.POST,
                        'errors': errors,
                        'toast_type': 'error',
                        'toast_message': 'Please correct the errors below.'
                    }
                    html_template = loader.get_template('home/add_equipment.html')
                    return HttpResponse(html_template.render(context, request))
                
                # Create equipment
                equipment = Facility_Infrastructure.objects.create(
                    facility=facility,
                    equipment_name=equipment_name,
                    category=category,
                    quantity=quantity,
                    condition=condition,
                    registration_number=registration_number,
                    model_year=model_year if model_year else None,
                    capacity=capacity,
                    fuel_type=fuel_type,
                    is_operational=is_operational,
                    notes=notes
                )
                
                logger.info(f"Equipment created successfully: {equipment.equipment_name} (ID: {equipment.id})")
                
                context = {
                    'segment': 'infrastructure',
                    'page_title': 'Add Equipment',
                    'equipment_categories': Facility_Infrastructure.EQUIPMENT_CATEGORIES,
                    'equipment_conditions': Facility_Infrastructure.EQUIPMENT_CONDITIONS,
                    'facilities': Facility.objects.filter(is_active=True).order_by('name'),
                    'toast_type': 'success',
                    'toast_message': f'Equipment "{equipment.equipment_name}" created successfully!'
                }
                html_template = loader.get_template('home/add_equipment.html')
                return HttpResponse(html_template.render(context, request))
                
            except Exception as e:
                logger.error(f"Error creating equipment: {str(e)}")
                context = {
                    'segment': 'infrastructure',
                    'page_title': 'Add Equipment',
                    'equipment_categories': Facility_Infrastructure.EQUIPMENT_CATEGORIES,
                    'equipment_conditions': Facility_Infrastructure.EQUIPMENT_CONDITIONS,
                    'facilities': Facility.objects.filter(is_active=True).order_by('name'),
                    'form_data': request.POST,
                    'toast_type': 'error',
                    'toast_message': 'An error occurred while creating the equipment. Please try again.'
                }
                html_template = loader.get_template('home/add_equipment.html')
                return HttpResponse(html_template.render(context, request))
        
        # GET request - show form
        context = {
            'segment': 'infrastructure',
            'page_title': 'Add Equipment',
            'equipment_categories': Facility_Infrastructure.EQUIPMENT_CATEGORIES,
            'equipment_conditions': Facility_Infrastructure.EQUIPMENT_CONDITIONS,
            'facilities': Facility.objects.filter(is_active=True).order_by('name'),
        }
        
        html_template = loader.get_template('home/add_equipment.html')
        return HttpResponse(html_template.render(context, request))
        
    except ImportError:
        context = {
            'segment': 'infrastructure',
            'page_title': 'Add Equipment',
            'error': 'Infrastructure module not available'
        }
        html_template = loader.get_template('home/page-404.html')
        return HttpResponse(html_template.render(context, request))
=======
def help_page(request):
    """Help & Documentation Page"""
    context = {
        'segment': 'help',
        'page_title': 'Help & Documentation'
    }
    return render(request, 'home/help.html', context)
>>>>>>> 6c5fbc7b


@login_required
def dashboard(request):
    """Protected dashboard for staff and super admin"""
    return HttpResponse(f"Hello {request.user.username}, you have full access to the dashboard.")

@login_required
def pages(request):
    context = {}
    # All resource paths end in .html.
    # Pick out the html file name from the url. And load that template.
    try:
        load_template = request.path.split('/')[-1]

        if load_template == 'admin':
            return HttpResponseRedirect(reverse('admin:index'))
        
        # Add .html extension if not present
        if not load_template.endswith('.html'):
            load_template += '.html'
        
        context['segment'] = load_template.replace('.html', '')
        html_template = loader.get_template('home/' + load_template)
        return HttpResponse(html_template.render(context, request))
        
    except loader.TemplateDoesNotExist:
        # Return a generic 404 page
        error_html = """
<!DOCTYPE html>
<html>
<head>
    <title>Page Not Found</title>
    <style>
        body { 
            font-family: Arial, sans-serif; 
            margin: 50px; 
            text-align: center;
        }
        h1 { color: #333; }
        p { color: #666; }
    </style>
</head>
<body>
<h1>404 - Page Not Found</h1>
    <p>The page you are looking for does not exist.</p>
    <a href="{% url 'landing' %}">Return to Home</a>
</body>
</html>
        """
        return HttpResponse(error_html)

    except Exception as e:
        # Return simple 404 page without template loading
        error_html = """
<!DOCTYPE html>
<html>
<head><title>Page Not Found</title></head>
<body>
    <h1>Page Not Found</h1>
<p>The requested page could not be found.</p>
    <a href="{% url 'landing' %}">Return to Home</a>
</body>
</html>
        """
        return HttpResponse(error_html)<|MERGE_RESOLUTION|>--- conflicted
+++ resolved
@@ -11,19 +11,11 @@
 from django.template import loader
 from django.urls import reverse
 from django.contrib import messages
-<<<<<<< HEAD
-from django.views.decorators.csrf import csrf_exempt
-from django.utils.decorators import method_decorator
-from django.views import View
-from django.contrib.auth.decorators import login_required
-import json
-=======
 from apps.documents.models import Document
 from apps.facilities.models import Facility
 from apps.authentication.models import User
 from apps.authentication.views import custom_login_required
 from apps.geography.models import County
->>>>>>> 6c5fbc7b
 import logging
 from django.utils import timezone
 from datetime import timedelta
@@ -60,198 +52,6 @@
     return render(request, 'home/landing.html', context)
 
 
-<<<<<<< HEAD
-@login_required
-def community_facilities(request):
-    """Community Facilities List Page"""
-    try:
-        from apps.facilities.models import Facility
-        
-        # Get search parameters
-        search = request.GET.get('search', '')
-        facility_type = request.GET.get('facility_type', '')
-        county = request.GET.get('county', '')
-        ownership = request.GET.get('ownership', '')
-        
-        # Base queryset
-        facilities = Facility.objects.filter(is_active=True)
-        
-        # Apply filters
-        if search:
-            facilities = facilities.filter(
-                Q(name__icontains=search) |
-                Q(registration_number__icontains=search) |
-                Q(contact_person__icontains=search) |
-                Q(county__icontains=search)
-            )
-        
-        if facility_type:
-            facilities = facilities.filter(facility_type=facility_type)
-        
-        if county:
-            facilities = facilities.filter(county__icontains=county)
-        
-        if ownership:
-            facilities = facilities.filter(ownership=ownership)
-        
-        # Pagination
-        paginator = Paginator(facilities.order_by('name'), 20)
-        page_number = request.GET.get('page')
-        page_obj = paginator.get_page(page_number)
-        
-        # Get filter options
-        facility_types = Facility.FACILITY_TYPES
-        ownership_types = Facility.OWNERSHIP_TYPES
-        counties = Facility.objects.values_list('county', flat=True).distinct().order_by('county')
-        
-        context = {
-            'segment': 'facilities',
-            'page_title': 'Community Facilities',
-            'page_obj': page_obj,
-            'facility_types': facility_types,
-            'ownership_types': ownership_types,
-            'counties': counties,
-            'search': search,
-            'selected_facility_type': facility_type,
-            'selected_county': county,
-            'selected_ownership': ownership,
-            'total_count': facilities.count(),
-        }
-        
-        html_template = loader.get_template('home/facilities.html')
-        return HttpResponse(html_template.render(context, request))
-        
-    except ImportError:
-        context = {
-            'segment': 'facilities',
-            'page_title': 'Community Facilities',
-            'error': 'Facilities module not available'
-        }
-        html_template = loader.get_template('home/page-404.html')
-        return HttpResponse(html_template.render(context, request))
-
-
-@login_required
-def add_facility(request):
-    """Add Community Facility Page"""
-    try:
-        from apps.facilities.models import Facility
-        
-        if request.method == 'POST':
-            try:
-                # Extract form data
-                name = request.POST.get('name', '').strip()
-                facility_type = request.POST.get('facility_type', '')
-                ownership = request.POST.get('ownership', '')
-                county = request.POST.get('county', '').strip()
-                ward = request.POST.get('ward', '').strip()
-                location = request.POST.get('location', '').strip()
-                contact_person = request.POST.get('contact_person', '').strip()
-                phone = request.POST.get('phone', '').strip()
-                email = request.POST.get('email', '').strip()
-                registration_number = request.POST.get('registration_number', '').strip()
-                target_population = request.POST.get('target_population', '').strip()
-                services_offered = request.POST.get('services_offered', '').strip()
-                operating_hours = request.POST.get('operating_hours', '').strip()
-                emergency_contact = request.POST.get('emergency_contact', '').strip()
-                
-                # Validation
-                errors = []
-                if not name:
-                    errors.append("Facility name is required")
-                if not facility_type:
-                    errors.append("Facility type is required")
-                if not ownership:
-                    errors.append("Ownership type is required")
-                if not county:
-                    errors.append("County is required")
-                if not registration_number:
-                    errors.append("Registration number is required")
-                
-                # Check if registration number already exists
-                if Facility.objects.filter(registration_number=registration_number).exists():
-                    errors.append("Registration number already exists")
-                
-                if errors:
-                    context = {
-                        'segment': 'facilities',
-                        'page_title': 'Add Community Facility',
-                        'facility_types': Facility.FACILITY_TYPES,
-                        'ownership_types': Facility.OWNERSHIP_TYPES,
-                        'form_data': request.POST,
-                        'errors': errors,
-                        'toast_type': 'error',
-                        'toast_message': 'Please correct the errors below.'
-                    }
-                    html_template = loader.get_template('home/add_facility.html')
-                    return HttpResponse(html_template.render(context, request))
-                
-                # Create facility
-                facility = Facility.objects.create(
-                    name=name,
-                    facility_type=facility_type,
-                    ownership=ownership,
-                    county=county,
-                    ward=ward,
-                    location=location,
-                    contact_person=contact_person,
-                    phone=phone,
-                    email=email,
-                    registration_number=registration_number,
-                    target_population=target_population,
-                    services_offered=services_offered,
-                    operating_hours=operating_hours,
-                    emergency_contact=emergency_contact,
-                    is_active=True
-                )
-                
-                logger.info(f"Facility created successfully: {facility.name} (ID: {facility.id})")
-                
-                context = {
-                    'segment': 'facilities',
-                    'page_title': 'Add Community Facility',
-                    'facility_types': Facility.FACILITY_TYPES,
-                    'ownership_types': Facility.OWNERSHIP_TYPES,
-                    'toast_type': 'success',
-                    'toast_message': f'Facility "{facility.name}" created successfully!'
-                }
-                html_template = loader.get_template('home/add_facility.html')
-                return HttpResponse(html_template.render(context, request))
-                
-            except Exception as e:
-                logger.error(f"Error creating facility: {str(e)}")
-                context = {
-                    'segment': 'facilities',
-                    'page_title': 'Add Community Facility',
-                    'facility_types': Facility.FACILITY_TYPES,
-                    'ownership_types': Facility.OWNERSHIP_TYPES,
-                    'form_data': request.POST,
-                    'toast_type': 'error',
-                    'toast_message': 'An error occurred while creating the facility. Please try again.'
-                }
-                html_template = loader.get_template('home/add_facility.html')
-                return HttpResponse(html_template.render(context, request))
-        
-        # GET request - show form
-        context = {
-            'segment': 'facilities',
-            'page_title': 'Add Community Facility',
-            'facility_types': Facility.FACILITY_TYPES,
-            'ownership_types': Facility.OWNERSHIP_TYPES,
-        }
-        
-        html_template = loader.get_template('home/add_facility.html')
-        return HttpResponse(html_template.render(context, request))
-        
-    except ImportError:
-        context = {
-            'segment': 'facilities',
-            'page_title': 'Add Community Facility',
-            'error': 'Facilities module not available'
-        }
-        html_template = loader.get_template('home/page-404.html')
-        return HttpResponse(html_template.render(context, request))
-=======
 @custom_login_required
 def index(request):
     """Dashboard view with comprehensive system overview - only for authenticated users"""
@@ -414,7 +214,6 @@
 def community_facilities(request):
     """Community Facilities List Page - redirects to facilities app"""
     return redirect('facilities:facility_list')
->>>>>>> 6c5fbc7b
 
 
 @login_required
@@ -510,14 +309,12 @@
     return render(request, 'home/services.html', context)
 
 
-@login_required
 def add_service(request):
     """Add Service & Program Page - redirects to facilities app for service management"""
     messages.info(request, "Service management is handled through the facility creation/editing process.")
     return redirect('facilities:facility_list')
 
 
-@login_required
 def human_resources(request):
     """Human Resources List Page - Based on Facility Contacts"""
     from apps.facilities.models import FacilityContact, Facility
@@ -621,14 +418,12 @@
     return render(request, 'home/human_resources.html', context)
 
 
-@login_required
 def add_staff(request):
     """Add Staff Page - redirects to facilities app for staff management"""
     messages.info(request, "Staff management is handled through the facility creation/editing process.")
     return redirect('facilities:facility_list')
 
 
-@login_required
 def infrastructure(request):
     """Infrastructure Page - displays list of all infrastructure from facilities"""
     from apps.facilities.models import FacilityInfrastructure
@@ -720,155 +515,6 @@
     return render(request, 'home/infrastructure.html', context)
 
 
-<<<<<<< HEAD
-@login_required
-def add_equipment(request):
-    """Add Infrastructure Equipment Page"""
-    try:
-        from apps.facilities.models import Facility_Infrastructure, Facility
-        from datetime import datetime
-        
-        if request.method == 'POST':
-            try:
-                # Extract form data
-                equipment_name = request.POST.get('equipment_name', '').strip()
-                facility_id = request.POST.get('facility', '')
-                category = request.POST.get('category', '')
-                quantity = request.POST.get('quantity', '1')
-                condition = request.POST.get('condition', 'good')
-                registration_number = request.POST.get('registration_number', '').strip()
-                model_year = request.POST.get('model_year', '').strip()
-                capacity = request.POST.get('capacity', '').strip()
-                fuel_type = request.POST.get('fuel_type', '').strip()
-                is_operational = request.POST.get('is_operational') == 'on'
-                notes = request.POST.get('notes', '').strip()
-                
-                # Validation
-                errors = []
-                if not equipment_name:
-                    errors.append("Equipment name is required")
-                if not facility_id:
-                    errors.append("Facility is required")
-                if not category:
-                    errors.append("Equipment category is required")
-                
-                # Validate quantity
-                try:
-                    quantity = int(quantity)
-                    if quantity <= 0:
-                        errors.append("Quantity must be greater than 0")
-                except ValueError:
-                    errors.append("Quantity must be a valid number")
-                
-                # Validate model year
-                if model_year:
-                    try:
-                        model_year = int(model_year)
-                        current_year = datetime.now().year
-                        if model_year < 1900 or model_year > current_year + 1:
-                            errors.append("Model year must be between 1900 and next year")
-                    except ValueError:
-                        errors.append("Model year must be a valid number")
-                
-                if errors:
-                    context = {
-                        'segment': 'infrastructure',
-                        'page_title': 'Add Equipment',
-                        'equipment_categories': Facility_Infrastructure.EQUIPMENT_CATEGORIES,
-                        'equipment_conditions': Facility_Infrastructure.EQUIPMENT_CONDITIONS,
-                        'facilities': Facility.objects.filter(is_active=True).order_by('name'),
-                        'form_data': request.POST,
-                        'errors': errors,
-                        'toast_type': 'error',
-                        'toast_message': 'Please correct the errors below.'
-                    }
-                    html_template = loader.get_template('home/add_equipment.html')
-                    return HttpResponse(html_template.render(context, request))
-                
-                # Get facility
-                try:
-                    facility = Facility.objects.get(id=facility_id)
-                except Facility.DoesNotExist:
-                    errors.append("Selected facility does not exist")
-                    context = {
-                        'segment': 'infrastructure',
-                        'page_title': 'Add Equipment',
-                        'equipment_categories': Facility_Infrastructure.EQUIPMENT_CATEGORIES,
-                        'equipment_conditions': Facility_Infrastructure.EQUIPMENT_CONDITIONS,
-                        'facilities': Facility.objects.filter(is_active=True).order_by('name'),
-                        'form_data': request.POST,
-                        'errors': errors,
-                        'toast_type': 'error',
-                        'toast_message': 'Please correct the errors below.'
-                    }
-                    html_template = loader.get_template('home/add_equipment.html')
-                    return HttpResponse(html_template.render(context, request))
-                
-                # Create equipment
-                equipment = Facility_Infrastructure.objects.create(
-                    facility=facility,
-                    equipment_name=equipment_name,
-                    category=category,
-                    quantity=quantity,
-                    condition=condition,
-                    registration_number=registration_number,
-                    model_year=model_year if model_year else None,
-                    capacity=capacity,
-                    fuel_type=fuel_type,
-                    is_operational=is_operational,
-                    notes=notes
-                )
-                
-                logger.info(f"Equipment created successfully: {equipment.equipment_name} (ID: {equipment.id})")
-                
-                context = {
-                    'segment': 'infrastructure',
-                    'page_title': 'Add Equipment',
-                    'equipment_categories': Facility_Infrastructure.EQUIPMENT_CATEGORIES,
-                    'equipment_conditions': Facility_Infrastructure.EQUIPMENT_CONDITIONS,
-                    'facilities': Facility.objects.filter(is_active=True).order_by('name'),
-                    'toast_type': 'success',
-                    'toast_message': f'Equipment "{equipment.equipment_name}" created successfully!'
-                }
-                html_template = loader.get_template('home/add_equipment.html')
-                return HttpResponse(html_template.render(context, request))
-                
-            except Exception as e:
-                logger.error(f"Error creating equipment: {str(e)}")
-                context = {
-                    'segment': 'infrastructure',
-                    'page_title': 'Add Equipment',
-                    'equipment_categories': Facility_Infrastructure.EQUIPMENT_CATEGORIES,
-                    'equipment_conditions': Facility_Infrastructure.EQUIPMENT_CONDITIONS,
-                    'facilities': Facility.objects.filter(is_active=True).order_by('name'),
-                    'form_data': request.POST,
-                    'toast_type': 'error',
-                    'toast_message': 'An error occurred while creating the equipment. Please try again.'
-                }
-                html_template = loader.get_template('home/add_equipment.html')
-                return HttpResponse(html_template.render(context, request))
-        
-        # GET request - show form
-        context = {
-            'segment': 'infrastructure',
-            'page_title': 'Add Equipment',
-            'equipment_categories': Facility_Infrastructure.EQUIPMENT_CATEGORIES,
-            'equipment_conditions': Facility_Infrastructure.EQUIPMENT_CONDITIONS,
-            'facilities': Facility.objects.filter(is_active=True).order_by('name'),
-        }
-        
-        html_template = loader.get_template('home/add_equipment.html')
-        return HttpResponse(html_template.render(context, request))
-        
-    except ImportError:
-        context = {
-            'segment': 'infrastructure',
-            'page_title': 'Add Equipment',
-            'error': 'Infrastructure module not available'
-        }
-        html_template = loader.get_template('home/page-404.html')
-        return HttpResponse(html_template.render(context, request))
-=======
 def help_page(request):
     """Help & Documentation Page"""
     context = {
@@ -876,7 +522,6 @@
         'page_title': 'Help & Documentation'
     }
     return render(request, 'home/help.html', context)
->>>>>>> 6c5fbc7b
 
 
 @login_required
