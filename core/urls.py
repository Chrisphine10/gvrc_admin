

# """
# Main URL Configuration
# """

# from django.contrib import admin
# from django.urls import path, include
# from django.conf import settings
# from django.conf.urls.static import static
# from django.http import JsonResponse
# from rest_framework import permissions
# from drf_yasg.views import get_schema_view
# from drf_yasg import openapi

# # ✅ FIX: import functions directly instead of api_views/health_views modules
# from apps.api import views as api_views

# try:
#     from rest_framework.authtoken.views import obtain_auth_token
# except:
#     pass

# # ------------------------------
# # Health Check View
# # ------------------------------
# def health_check(request):
#     """Simple health check endpoint"""
#     return JsonResponse({
#         "status": "healthy",
#         "service": "GVRC Admin",
#         "timestamp": "2025-08-16"
#     })

# # ------------------------------
# # API URL patterns
# # ------------------------------
# api_patterns = [
#     path('hello/', api_views.hello_world, name='hello_world'),
#     path('status/', api_views.api_status, name='api_status'),
#     path('test/', api_views.my_endpoint, name='my_endpoint'),
#     path('public/', api_views.public_endpoint, name='public_endpoint'),
#     path('run-tests/', api_views.run_tests_api, name='run_tests_api'),
#     path('health/', health_check, name='api_health'),  # Health check in API
# ]

# # ------------------------------
# # Swagger/OpenAPI schema
# # ------------------------------
# schema_view = get_schema_view(
#     openapi.Info(
#         title="GVRC Admin API",
#         default_version='v1',
#         description="API documentation for GVRC Admin Project",
#         contact=openapi.Contact(email="admin@gvrc.com"),
#     ),
#     public=True,
#     permission_classes=(permissions.AllowAny,),
# )

# # ------------------------------
# # Main URL patterns
# # ------------------------------
# urlpatterns = [
#     path("admin/", admin.site.urls),
    
#     # Health check endpoint (root level)
#     path("health/", health_check, name='health'),

#     # App routes
#     path("", include("apps.home.urls")),             # Home
#     path("", include("apps.authentication.urls")),  # Authentication
#     path("", include("admin_gradient.urls")),       # Admin theme

#     # API routes
#     path("api/v1/", include(api_patterns)),  

#     # Swagger / API docs
#     path('swagger/', schema_view.with_ui('swagger', cache_timeout=0), name='schema-swagger-ui'),
#     path('redoc/', schema_view.with_ui('redoc', cache_timeout=0), name='schema-redoc'),
# ]

# # Add media files serving in development
# if settings.DEBUG:
#     urlpatterns += static(settings.MEDIA_URL, document_root=settings.MEDIA_ROOT)

# # Lazy-load on routing is needed
# try:
#     urlpatterns.append(path("", include("django_dyn_api.urls")))
#     urlpatterns.append(path("login/jwt/", view=obtain_auth_token))
# except:
#     pass

"""
Main URL Configuration
"""
from django.contrib import admin
from django.urls import path, include, re_path
from django.conf import settings
from django.conf.urls.static import static
from django.views.generic import RedirectView

# Import API views
from apps.api import views as api_views

try:
    from rest_framework.authtoken.views import obtain_auth_token
except ImportError:
    obtain_auth_token = None


# ------------------------------
# API URL patterns
# ------------------------------
api_patterns = [
    path("hello/", api_views.hello_world, name="hello_world"),
    path("status/", api_views.api_status, name="api_status"),
    path("test/", api_views.my_endpoint, name="my_endpoint"),
    path("public/", api_views.public_endpoint, name="public_endpoint"),
    path("run-tests/", api_views.run_tests_api, name="run_tests_api"),
]

<<<<<<< HEAD

# ------------------------------
# Swagger/OpenAPI schema
# ------------------------------
schema_view = get_schema_view(
    openapi.Info(
        title="GVRC Admin API",
        default_version="v1",
        description="API documentation for GVRC Admin Project",
        contact=openapi.Contact(email="admin@gvrc.com"),
    ),
    public=True,
    permission_classes=(permissions.AllowAny,),
=======
# Swagger / OpenAPI schema views
from rest_framework import permissions
from drf_yasg.views import get_schema_view
from drf_yasg import openapi

schema_view = get_schema_view(
    openapi.Info(
        title="Hodi Admin API",
        default_version='v1',
        description="Hodi App Management Dashboard API - Comprehensive endpoints for managing the Hodi app for GVRC",
        contact=openapi.Contact(email="admin@hodi.ke"),
        license=openapi.License(name="Internal Use Only"),
    ),
    public=True,
    permission_classes=(permissions.AllowAny,),
    authentication_classes=[],
>>>>>>> 6c5fbc7b
)


# ------------------------------
# Main URL patterns
# ------------------------------
urlpatterns = [
    path("admin/", admin.site.urls),
<<<<<<< HEAD

    # Health check endpoints
    path("health/", include("apps.health.urls")),

    # App routes
    path("", include("apps.home.urls")),
    path("", include("apps.authentication.urls")),
    path("", include("admin_gradient.urls")),

    # API routes
    path("api/", include("apps.api.urls")),

    # Swagger / API docs
    path("swagger/", schema_view.with_ui("swagger", cache_timeout=0), name="schema-swagger-ui"),
    path("redoc/", schema_view.with_ui("redoc", cache_timeout=0), name="schema-redoc"),
=======
    path("", include("apps.authentication.urls")), # Authentication at root
    path("", include("apps.home.urls")),          # Home
    path("facilities/", include("apps.facilities.urls")), # Facilities
    path("geography/", include("apps.geography.urls")), # Geography
    path("common/", include("apps.common.urls")), # Common
    
    # Mobile API endpoints (no authentication required)
    path("mobile/", include("apps.mobile.urls")), # Mobile App APIs
    
    # Admin/Management API endpoints (authentication required)
    path("api/", include("apps.api.urls")),       # Admin APIs
    
    # Web interface endpoints
    path("chat/", include("apps.chat.urls")),     # Emergency Chat System Web Interface
    path("music/", include("apps.music.urls")),   # Music
    path("documents/", include("apps.documents.urls")), # Documents
    
    # Swagger / ReDoc documentation
    re_path(r'^swagger(?P<format>\.json|\.yaml)$', schema_view.without_ui(cache_timeout=0), name='schema-json'),
    path('swagger/', schema_view.with_ui('swagger', cache_timeout=0), name='schema-swagger-ui'),
    path('redoc/', schema_view.with_ui('redoc', cache_timeout=0), name='schema-redoc'),
    # Favicon route for better browser compatibility
    path('favicon.ico', RedirectView.as_view(url='/static/assets/img/icons/common/favicon.ico', permanent=True)),
>>>>>>> 6c5fbc7b
]

# Media files in development
if settings.DEBUG:
    urlpatterns += static(settings.MEDIA_URL, document_root=settings.MEDIA_ROOT)

# Optional: lazy-load additional routes
try:
    urlpatterns.append(path("", include("django_dyn_api.urls")))
<<<<<<< HEAD
    if obtain_auth_token:
        urlpatterns.append(path("login/jwt/", view=obtain_auth_token))
except Exception:
=======
    urlpatterns.append(path("api/auth/token/", view=obtain_auth_token, name='api_token_auth'))
except:
>>>>>>> 6c5fbc7b
    pass<|MERGE_RESOLUTION|>--- conflicted
+++ resolved
@@ -1,96 +1,3 @@
-
-
-# """
-# Main URL Configuration
-# """
-
-# from django.contrib import admin
-# from django.urls import path, include
-# from django.conf import settings
-# from django.conf.urls.static import static
-# from django.http import JsonResponse
-# from rest_framework import permissions
-# from drf_yasg.views import get_schema_view
-# from drf_yasg import openapi
-
-# # ✅ FIX: import functions directly instead of api_views/health_views modules
-# from apps.api import views as api_views
-
-# try:
-#     from rest_framework.authtoken.views import obtain_auth_token
-# except:
-#     pass
-
-# # ------------------------------
-# # Health Check View
-# # ------------------------------
-# def health_check(request):
-#     """Simple health check endpoint"""
-#     return JsonResponse({
-#         "status": "healthy",
-#         "service": "GVRC Admin",
-#         "timestamp": "2025-08-16"
-#     })
-
-# # ------------------------------
-# # API URL patterns
-# # ------------------------------
-# api_patterns = [
-#     path('hello/', api_views.hello_world, name='hello_world'),
-#     path('status/', api_views.api_status, name='api_status'),
-#     path('test/', api_views.my_endpoint, name='my_endpoint'),
-#     path('public/', api_views.public_endpoint, name='public_endpoint'),
-#     path('run-tests/', api_views.run_tests_api, name='run_tests_api'),
-#     path('health/', health_check, name='api_health'),  # Health check in API
-# ]
-
-# # ------------------------------
-# # Swagger/OpenAPI schema
-# # ------------------------------
-# schema_view = get_schema_view(
-#     openapi.Info(
-#         title="GVRC Admin API",
-#         default_version='v1',
-#         description="API documentation for GVRC Admin Project",
-#         contact=openapi.Contact(email="admin@gvrc.com"),
-#     ),
-#     public=True,
-#     permission_classes=(permissions.AllowAny,),
-# )
-
-# # ------------------------------
-# # Main URL patterns
-# # ------------------------------
-# urlpatterns = [
-#     path("admin/", admin.site.urls),
-    
-#     # Health check endpoint (root level)
-#     path("health/", health_check, name='health'),
-
-#     # App routes
-#     path("", include("apps.home.urls")),             # Home
-#     path("", include("apps.authentication.urls")),  # Authentication
-#     path("", include("admin_gradient.urls")),       # Admin theme
-
-#     # API routes
-#     path("api/v1/", include(api_patterns)),  
-
-#     # Swagger / API docs
-#     path('swagger/', schema_view.with_ui('swagger', cache_timeout=0), name='schema-swagger-ui'),
-#     path('redoc/', schema_view.with_ui('redoc', cache_timeout=0), name='schema-redoc'),
-# ]
-
-# # Add media files serving in development
-# if settings.DEBUG:
-#     urlpatterns += static(settings.MEDIA_URL, document_root=settings.MEDIA_ROOT)
-
-# # Lazy-load on routing is needed
-# try:
-#     urlpatterns.append(path("", include("django_dyn_api.urls")))
-#     urlpatterns.append(path("login/jwt/", view=obtain_auth_token))
-# except:
-#     pass
-
 """
 Main URL Configuration
 """
@@ -100,45 +7,18 @@
 from django.conf.urls.static import static
 from django.views.generic import RedirectView
 
-# Import API views
-from apps.api import views as api_views
-
 try:
     from rest_framework.authtoken.views import obtain_auth_token
-except ImportError:
-    obtain_auth_token = None
+except:
+    pass
 
-
-# ------------------------------
-# API URL patterns
-# ------------------------------
-api_patterns = [
-    path("hello/", api_views.hello_world, name="hello_world"),
-    path("status/", api_views.api_status, name="api_status"),
-    path("test/", api_views.my_endpoint, name="my_endpoint"),
-    path("public/", api_views.public_endpoint, name="public_endpoint"),
-    path("run-tests/", api_views.run_tests_api, name="run_tests_api"),
-]
-
-<<<<<<< HEAD
-
-# ------------------------------
-# Swagger/OpenAPI schema
-# ------------------------------
-schema_view = get_schema_view(
-    openapi.Info(
-        title="GVRC Admin API",
-        default_version="v1",
-        description="API documentation for GVRC Admin Project",
-        contact=openapi.Contact(email="admin@gvrc.com"),
-    ),
-    public=True,
-    permission_classes=(permissions.AllowAny,),
-=======
 # Swagger / OpenAPI schema views
 from rest_framework import permissions
 from drf_yasg.views import get_schema_view
 from drf_yasg import openapi
+
+# Core views for cache, posts, health
+from apps.core.views import clear_cache_view, posts_list, health_check
 
 schema_view = get_schema_view(
     openapi.Info(
@@ -151,56 +31,40 @@
     public=True,
     permission_classes=(permissions.AllowAny,),
     authentication_classes=[],
->>>>>>> 6c5fbc7b
 )
-
 
 # ------------------------------
 # Main URL patterns
 # ------------------------------
 urlpatterns = [
     path("admin/", admin.site.urls),
-<<<<<<< HEAD
+    path("", include("apps.authentication.urls")), # Authentication at root
+    path("", include("apps.home.urls")),           # Home
+    path("facilities/", include("apps.facilities.urls")), # Facilities
+    path("geography/", include("apps.geography.urls")),   # Geography
+    path("common/", include("apps.common.urls")),         # Common
 
-    # Health check endpoints
-    path("health/", include("apps.health.urls")),
+    # Mobile API endpoints (no authentication required)
+    path("mobile/", include("apps.mobile.urls")), 
 
-    # App routes
-    path("", include("apps.home.urls")),
-    path("", include("apps.authentication.urls")),
-    path("", include("admin_gradient.urls")),
+    # Admin/Management API endpoints (authentication required)
+    path("api/", include("apps.api.urls")),       
 
-    # API routes
-    path("api/", include("apps.api.urls")),
+    # Core utility endpoints (cache/posts/health)
+    path("api/", include("apps.core.urls")),      # <-- Add this for cache, posts, health
 
-    # Swagger / API docs
-    path("swagger/", schema_view.with_ui("swagger", cache_timeout=0), name="schema-swagger-ui"),
-    path("redoc/", schema_view.with_ui("redoc", cache_timeout=0), name="schema-redoc"),
-=======
-    path("", include("apps.authentication.urls")), # Authentication at root
-    path("", include("apps.home.urls")),          # Home
-    path("facilities/", include("apps.facilities.urls")), # Facilities
-    path("geography/", include("apps.geography.urls")), # Geography
-    path("common/", include("apps.common.urls")), # Common
-    
-    # Mobile API endpoints (no authentication required)
-    path("mobile/", include("apps.mobile.urls")), # Mobile App APIs
-    
-    # Admin/Management API endpoints (authentication required)
-    path("api/", include("apps.api.urls")),       # Admin APIs
-    
     # Web interface endpoints
-    path("chat/", include("apps.chat.urls")),     # Emergency Chat System Web Interface
-    path("music/", include("apps.music.urls")),   # Music
-    path("documents/", include("apps.documents.urls")), # Documents
-    
+    path("chat/", include("apps.chat.urls")),     
+    path("music/", include("apps.music.urls")),   
+    path("documents/", include("apps.documents.urls")), 
+
     # Swagger / ReDoc documentation
     re_path(r'^swagger(?P<format>\.json|\.yaml)$', schema_view.without_ui(cache_timeout=0), name='schema-json'),
     path('swagger/', schema_view.with_ui('swagger', cache_timeout=0), name='schema-swagger-ui'),
     path('redoc/', schema_view.with_ui('redoc', cache_timeout=0), name='schema-redoc'),
+
     # Favicon route for better browser compatibility
     path('favicon.ico', RedirectView.as_view(url='/static/assets/img/icons/common/favicon.ico', permanent=True)),
->>>>>>> 6c5fbc7b
 ]
 
 # Media files in development
@@ -210,12 +74,6 @@
 # Optional: lazy-load additional routes
 try:
     urlpatterns.append(path("", include("django_dyn_api.urls")))
-<<<<<<< HEAD
-    if obtain_auth_token:
-        urlpatterns.append(path("login/jwt/", view=obtain_auth_token))
-except Exception:
-=======
     urlpatterns.append(path("api/auth/token/", view=obtain_auth_token, name='api_token_auth'))
 except:
->>>>>>> 6c5fbc7b
     pass